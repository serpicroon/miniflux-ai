--- conflicted
+++ resolved
@@ -162,12 +162,7 @@
 #  option (not recommended) you can uncomment the following to ignore the entire idea folder.
 .idea/
 
-<<<<<<< HEAD
-data/
-=======
 # Cursor
 .cursorrules
 
-ai_news.data
-ai_summaries.data
->>>>>>> 36d67a6d
+data/